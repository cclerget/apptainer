# Project Lead:

    - Gregory M. Kurtzer <g@sylabs.io>

# Maintainers:

    - Michael Bauer <m@sylabs.io>, <bauerm@umich.edu>
    - Yannick Cote <y@sylabs.io>, <yhcote@gmail.com>
    - Dave Godlove <d@sylabs.io>, <davidgodlove@gmail.com>

# Contributors:

    - Adam Hughes <adam@sylabs.io>, <stickmanica@gmail.com>
    - Afif Elghraoui <afif.elghraoui@nih.gov>
    - Amanda Duffy <aduffy@lenovo.com>
    - Ángel Bejarano <abejarano@ontropos.com>
    - Bernard Li <bernardli@lbl.gov>
    - Brian Bockelman <bbockelm@cse.unl.edu>
    - Carl Madison <carl@sylabs.io>
    - Cedric Clerget <cedric@sylabs.io>, <cedric.clerget@univ-fcomte.fr>
    - Chris Hollowell <hollowec@bnl.gov>
    - Christian Neyers <foss@neyers.org>
    - Daniele Tamino <daniele.tamino@gmail.com>
    - Dave Dykstra <dwd@fnal.gov>
    - Dave Godlove <d@sylabs.io>, <davidgodlove@gmail.com>
    - Dave Love <d.love@liverpool.ac.uk>
    - David Trudgian <david.trudgian@utsouthwestern.edu>
    - Diana Langenbach <dcl@dcl.sh>
    - Divya Cote <divya.cote@gmail.com>
    - Eduardo Arango <eduardo@sylabs.io>, <arangogutierrez@gmail.com>
    - Felix Abecassis <fabecassis@nvidia.com>
    - George Hartzell <hartzell@alerce.com>
    - Hakon Enger <hakonenger@github.com>
    - Hugo Meiland <hugo.meiland@microsoft.com>
    - Ian Kaneshiro <ian@sylabs.io>, <iankane@umich.edu>
    - Jarrod Johnson <jjohnson2@lenovo.com>
    - Jason Stover <jms@sylabs.io>, <jason.stover@gmail.com>
    - Jeff Kriske <jekriske@gmail.com>
    - Josef Hrabal <josef.hrabal@vsb.cz>
    - Justin Riley <justin_riley@harvard.edu>
<<<<<<< HEAD
    - Krishna Muriki <kmuriki@lbl.gov>
=======
    - Kundan Kumar <iamkundankumar28@gmail.com>
>>>>>>> bac6890d
    - Maciej Sieczka <msieczka@sieczka.org>
    - Mark Egan-Fuller <markeganfuller@googlemail.com>
    - Matt Wiens <mwiens91@gmail.com>
    - Michael Bauer <m@sylabs.io>, <bauerm@umich.edu>
    - Michael Herzberg <michael@mherzberg.de>
    - Nathan Lin <nathan.lin@yale.edu>
    - Oleksandr Moskalenko <om@rc.ufl.edu>
    - Oliver Freyermuth <freyermuth@physik.uni-bonn.de>
    - Peter Steinbach <steinbach@scionics.de>
    - Petr Votava <votava.petr@gene.com>
    - Rafal Gumienny <rafal.gumienny@gmail.com>
    - Ralph Castain <rhc@open-mpi.org>
    - Richard Neuboeck <hawk@tbi.univie.ac.at>
    - Rémy Dernat <remy.dernat@umontpellier.fr>
    - Tarcisio Fedrizzi <tarcisio.fedrizzi@gmail.com>
    - Thomas Hamel <hmlth@t-hamel.fr>
    - Vanessa Sochat <vsochat@stanford.edu>
    - Yannick Cote <y@sylabs.io>, <yhcote@gmail.com>
    - Yaroslav Halchenko <debian@onerussian.com><|MERGE_RESOLUTION|>--- conflicted
+++ resolved
@@ -38,11 +38,8 @@
     - Jeff Kriske <jekriske@gmail.com>
     - Josef Hrabal <josef.hrabal@vsb.cz>
     - Justin Riley <justin_riley@harvard.edu>
-<<<<<<< HEAD
     - Krishna Muriki <kmuriki@lbl.gov>
-=======
     - Kundan Kumar <iamkundankumar28@gmail.com>
->>>>>>> bac6890d
     - Maciej Sieczka <msieczka@sieczka.org>
     - Mark Egan-Fuller <markeganfuller@googlemail.com>
     - Matt Wiens <mwiens91@gmail.com>
