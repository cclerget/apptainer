// Copyright (c) 2018-2019, Sylabs Inc. All rights reserved.
// This software is licensed under a 3-clause BSD license. Please consult the
// LICENSE.md file distributed with the sources of this project regarding your
// rights to use or distribute this software.

package singularity

import (
	"encoding/json"
	"fmt"
	"os"

	"github.com/sylabs/singularity/internal/pkg/instance"
	"github.com/sylabs/singularity/internal/pkg/runtime/engines/config"
	"github.com/sylabs/singularity/internal/pkg/runtime/engines/oci"
	"github.com/sylabs/singularity/internal/pkg/sylog"
	"github.com/sylabs/singularity/pkg/ociruntime"
)

// OciArgs contains CLI arguments
type OciArgs struct {
	BundlePath     string
	LogPath        string
	LogFormat      string
	SyncSocketPath string
	EmptyProcess   bool
	PidFile        string
	FromFile       string
	KillSignal     string
}

func getCommonConfig(containerID string) (*config.Common, error) {
	commonConfig := config.Common{
		EngineConfig: &oci.EngineConfig{},
	}

	file, err := instance.Get(containerID, instance.OciSubDir)
	if err != nil {
		return nil, fmt.Errorf("no container found with name %s", containerID)
	}

	if err := json.Unmarshal(file.Config, &commonConfig); err != nil {
		return nil, fmt.Errorf("failed to read %s container configuration: %s", containerID, err)
	}

	return &commonConfig, nil
}

func getEngineConfig(containerID string) (*oci.EngineConfig, error) {
<<<<<<< HEAD
	commonConfig := config.Common{
		EngineConfig: &oci.EngineConfig{},
	}

	file, err := instance.Get(containerID, instance.OciSubDir)
=======
	commonConfig, err := getCommonConfig(containerID)
>>>>>>> bee89726
	if err != nil {
		return nil, err
	}
	return commonConfig.EngineConfig.(*oci.EngineConfig), nil
}

func getState(containerID string) (*ociruntime.State, error) {
	engineConfig, err := getEngineConfig(containerID)
	if err != nil {
		return nil, err
	}
	return &engineConfig.State, nil
}

func exitContainer(containerID string, delete bool) {
	state, err := getState(containerID)
	if err != nil {
		if !delete {
			sylog.Errorf("%s", err)
			os.Exit(1)
		}
		return
	}

	if state.ExitCode != nil {
		defer os.Exit(*state.ExitCode)
	}

	if delete {
		if err := OciDelete(containerID); err != nil {
			sylog.Errorf("%s", err)
		}
	}
}<|MERGE_RESOLUTION|>--- conflicted
+++ resolved
@@ -47,15 +47,7 @@
 }
 
 func getEngineConfig(containerID string) (*oci.EngineConfig, error) {
-<<<<<<< HEAD
-	commonConfig := config.Common{
-		EngineConfig: &oci.EngineConfig{},
-	}
-
-	file, err := instance.Get(containerID, instance.OciSubDir)
-=======
 	commonConfig, err := getCommonConfig(containerID)
->>>>>>> bee89726
 	if err != nil {
 		return nil, err
 	}
