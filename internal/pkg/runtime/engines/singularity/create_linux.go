// Copyright (c) 2018-2019, Sylabs Inc. All rights reserved.
// This software is licensed under a 3-clause BSD license. Please consult the
// LICENSE.md file distributed with the sources of this project regarding your
// rights to use or distribute this software.

package singularity

import (
	"fmt"
	"net"
	"net/rpc"

	"github.com/sylabs/singularity/internal/pkg/runtime/engines/config"
	"github.com/sylabs/singularity/internal/pkg/runtime/engines/singularity/rpc/client"
	"github.com/sylabs/singularity/internal/pkg/util/fs/files"
	singularityConfig "github.com/sylabs/singularity/pkg/runtime/engines/singularity/config"
)

// CreateContainer creates a container
func (e *EngineOperations) CreateContainer(pid int, rpcConn net.Conn) error {
	if e.CommonConfig.EngineName != singularityConfig.Name {
		return fmt.Errorf("engineName configuration doesn't match runtime name")
	}

	if e.EngineConfig.GetInstanceJoin() {
		return nil
	}

<<<<<<< HEAD
	configurationFile := buildcfg.SYSCONFDIR + "/singularity/singularity.conf"
	if err := config.Parser(configurationFile, e.EngineConfig.File); err != nil {
=======
	configurationFile := files.GetSysConfigFile()
	if err := config.Parser(configurationFile, engine.EngineConfig.File); err != nil {
>>>>>>> 55622344
		return fmt.Errorf("unable to parse singularity.conf file: %s", err)
	}

	rpcOps := &client.RPC{
		Client: rpc.NewClient(rpcConn),
		Name:   e.CommonConfig.EngineName,
	}
	if rpcOps.Client == nil {
		return fmt.Errorf("failed to initialize RPC client")
	}

	return create(e, rpcOps, pid)
}<|MERGE_RESOLUTION|>--- conflicted
+++ resolved
@@ -26,13 +26,8 @@
 		return nil
 	}
 
-<<<<<<< HEAD
-	configurationFile := buildcfg.SYSCONFDIR + "/singularity/singularity.conf"
+	configurationFile := files.GetSysConfigFile()
 	if err := config.Parser(configurationFile, e.EngineConfig.File); err != nil {
-=======
-	configurationFile := files.GetSysConfigFile()
-	if err := config.Parser(configurationFile, engine.EngineConfig.File); err != nil {
->>>>>>> 55622344
 		return fmt.Errorf("unable to parse singularity.conf file: %s", err)
 	}
 
