// Copyright (c) 2018, Sylabs Inc. All rights reserved.
// This software is licensed under a 3-clause BSD license. Please consult the
// LICENSE.md file distributed with the sources of this project regarding your
// rights to use or distribute this software.

package client

import (
	"net/rpc"
	"os"

	"github.com/singularityware/singularity/src/pkg/util/loop"
	args "github.com/singularityware/singularity/src/runtime/engines/singularity/rpc"
)

// RPC holds the state necessary for remote procedure calls
type RPC struct {
	Client *rpc.Client
	Name   string
}

// Mount calls tme mount RPC using the supplied arguments
func (t *RPC) Mount(source string, target string, filesystem string, flags uintptr, data string) (int, error) {
	arguments := &args.MountArgs{
		Source:     source,
		Target:     target,
		Filesystem: filesystem,
		Mountflags: flags,
		Data:       data,
	}
	var reply int
	err := t.Client.Call(t.Name+".Mount", arguments, &reply)
	return reply, err
}

// Mkdir calls the mkdir RPC using the supplied arguments
func (t *RPC) Mkdir(path string, perm os.FileMode) (int, error) {
	arguments := &args.MkdirArgs{
		Path: path,
		Perm: perm,
	}
	var reply int
	err := t.Client.Call(t.Name+".Mkdir", arguments, &reply)
	return reply, err
}

// Chroot calls the chroot RPC using the supplied arguments
func (t *RPC) Chroot(root string) (int, error) {
	arguments := &args.ChrootArgs{
		Root: root,
	}
	var reply int
	err := t.Client.Call(t.Name+".Chroot", arguments, &reply)
	return reply, err
}

// LoopDevice calls the loop device RPC using the supplied arguments
func (t *RPC) LoopDevice(image string, mode int, info loop.Info64) (int, error) {
	arguments := &args.LoopArgs{
		Image: image,
		Mode:  mode,
		Info:  info,
	}
	var reply int
	err := t.Client.Call(t.Name+".LoopDevice", arguments, &reply)
	return reply, err
}

// SetHostname calls the sethostname RPC using the supplied arguments
func (t *RPC) SetHostname(hostname string) (int, error) {
	arguments := &args.HostnameArgs{
		Hostname: hostname,
	}
	var reply int
	err := t.Client.Call(t.Name+".SetHostname", arguments, &reply)
	return reply, err
}

<<<<<<< HEAD
// HasNamespace calls the HasNamespace RPC using the supplied arguments
func (t *RPC) HasNamespace(nstype string) (bool, error) {
	arguments := &args.HasNamespaceArgs{
		NsType: nstype,
	}
	var reply int
	err := t.Client.Call(t.Name+".HasNamespace", arguments, &reply)
	if err != nil {
		return false, err
	}
	if reply == 1 {
		return true, err
	}
	return false, err
=======
// SetFsID calls the setfsid RPC using the supplied arguments
func (t *RPC) SetFsID(uid int, gid int) (int, error) {
	arguments := &args.SetFsIDArgs{
		UID: uid,
		GID: gid,
	}
	var reply int
	err := t.Client.Call(t.Name+".SetFsID", arguments, &reply)
	return reply, err
>>>>>>> 20046bf8
}<|MERGE_RESOLUTION|>--- conflicted
+++ resolved
@@ -76,7 +76,6 @@
 	return reply, err
 }
 
-<<<<<<< HEAD
 // HasNamespace calls the HasNamespace RPC using the supplied arguments
 func (t *RPC) HasNamespace(nstype string) (bool, error) {
 	arguments := &args.HasNamespaceArgs{
@@ -91,7 +90,8 @@
 		return true, err
 	}
 	return false, err
-=======
+}
+
 // SetFsID calls the setfsid RPC using the supplied arguments
 func (t *RPC) SetFsID(uid int, gid int) (int, error) {
 	arguments := &args.SetFsIDArgs{
@@ -101,5 +101,4 @@
 	var reply int
 	err := t.Client.Call(t.Name+".SetFsID", arguments, &reply)
 	return reply, err
->>>>>>> 20046bf8
 }