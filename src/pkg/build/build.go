--- conflicted
+++ resolved
@@ -320,20 +320,11 @@
 		if err != nil {
 			return def, fmt.Errorf("unable to parse URI %s: %v", spec, err)
 		}
-<<<<<<< HEAD
-	} else if _, err := os.Stat(spec); err == nil {
-		// Non-URI passed as spec
-=======
-
-	} else if ok, err := types.IsValidDefinition(spec); ok && err == nil {
-
-		// must be root to build from a definition
-		if os.Getuid() != 0 {
-			sylog.Fatalf("You must be the root user to build from a Singularity recipe file")
-		}
-
-		// Non-URI passed as spec, check is its a definition
->>>>>>> 2aaf7d10
+	}
+
+	// Non-URI passed as spec
+	if _, err := os.Stat(spec); err == nil {
+
 		defFile, err := os.Open(spec)
 		if err != nil {
 			return def, fmt.Errorf("unable to open file %s: %v", spec, err)
@@ -341,6 +332,10 @@
 		defer defFile.Close()
 
 		if d, err := types.ParseDefinitionFile(defFile); err == nil {
+			// must be root to build from a definition
+			if os.Getuid() != 0 {
+				sylog.Fatalf("You must be the root user to build from a Singularity recipe file")
+			}
 			//definition used as input
 			def = d
 		} else {
