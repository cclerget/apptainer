# Apptainer Changelog

The Singularity Project has been
[adopted by the Linux Foundation](https://www.linuxfoundation.org/press-release/new-linux-foundation-project-accelerates-collaboration-on-container-systems-between-enterprise-and-high-performance-computing-environments/)
and re-branded as Apptainer.
For older changes see the [archived Singularity change log](https://github.com/apptainer/singularity/blob/release-3.8/CHANGELOG.md).

<<<<<<< HEAD
## Changes Since Last Release

### Changed defaults / behaviours

- Make `PS1` environment variable changeable via `%environment` section on
  definition file that used to be only changeable via `APPTAINERENV_PS1`
  outside of container. This makes container's prompt customizable.
- When the kernel supports unprivileged overlay mounts in a user
  namespace, the container will be constructed using an overlay
  instead of underlay layout.

### New features / functionalities

- The `--no-mount` flag now accepts the value `bind-paths` to disable mounting
  of all `bind path` entries in `apptainer.conf`.
- Instances started by a non-root user can use `--apply-cgroups` to apply
  resource limits. Requires cgroups v2, and delegation configured via systemd.
- The `instance stats` command displays the resource usage every second. The
  `--no-stream` option disables this interactive mode and shows the
  point-in-time usage.
- Support for `DOCKER_HOST` parsing when using `docker-daemon://`
- `DOCKER_USERNAME` and `DOCKER_PASSWORD` supported without `APPTAINER_` prefix.
- Add new Linux capabilities: `CAP_PERFMON`, `CAP_BPF`, `CAP_CHECKPOINT_RESTORE`.

### Bug fixes
=======
## v1.1.5 - \[2023-01-10\]
>>>>>>> 75db5bc6

- Update the rpm packaging to (a) move the Obsoletes of singularity to
  the apptainer-suid packaging, (b) remove the Provides of singularity,
  (c) add a Provides and Conflicts for sif-runtime,
  (d) add "formerly known as Singularity" to the Summary,
  and (e) add a Conflicts of singularity to the apptainer package.
  Also update the debian and nfpm packaging with (d).
- Change rpm packaging to automatically import any modified configuration
  files in `/etc/singularity` when updating from singularity to apptainer,
  including importing `singularity.conf` using a new hidden `confgen`
  command.
- Fix the use of `fakeroot`, `faked`, and `libfakeroot.so` if they are not
  suffixed by `-sysv`, as is for instance the case on Gentoo Linux.
- Prevent the use of a `--libexecdir` or `--bindir` mconfig option from
  making apptainer think it was relocated and so preventing use of suid
  mode.  The bug was introduced in v1.1.4.
- Add helpful error message for build `--remote` option.
- Add more helpful error message when no library endpoint found.
- Avoid cleanup errors on exit when mountpoints are busy by doing a lazy
  unmount if a regular unmount doesn't work after 10 tries.
- Make messages about using SINGULARITY variables less scary.

## v1.1.4 - \[2022-12-12\]

- Added tools/install-unprivileged.sh to download and install apptainer
  binaries and all dependencies into a directory of the user's choice.
  Works on all currently active el, fedora, debian, and ubuntu versions
  except ubuntu 18.04, with all architectures supported by epel and fedora.
  Defaults to the latest version released in epel and fedora.
  Other apptainer versions can be selected but it only works with apptainer
  1.1.4 and later.
- Make the binaries built in the unprivileged `apptainer` package relocatable.
  When moving the binaries to a new location, the `/usr` at the top of some
  of the paths needs to be removed.  Relocation is disallowed when the
  `starter-suid` is present, for security reasons.
- Change the warning when an overlay image is not writable, introduced
  in v1.1.3, back into a (more informative) fatal error because it doesn't
  actually enter the container environment.
- Set the `--net` flag if `--network` or `--network-args` is set rather
  than silently ignoring them if `--net` was not set.
- Do not hang on pull from http(s) source that doesn't provide a content-length.
- Avoid hang on fakeroot cleanup under high load seen on some
  distributions / kernels.
- Remove obsolete pacstrap `-d` in Arch packer.
- Adjust warning message for deprecated environment variables usage.
- Enable the `--security uid:N` and `--security gid:N` options to work
  when run in non-suid mode.  In non-suid mode they work with any user,
  not just root.  Unlike with root and suid mode, however, only one gid
  may be set in non-suid mode.

## v1.1.3 - \[2022-10-25\]

- Prefer the `fakeroot-sysv` command over the `fakeroot` command because
  the latter can be linked to either `fakeroot-sysv` or `fakeroot-tcp`,
  but `fakeroot-sysv` is much faster.
- Update the included `squashfuse_ll` to have `-o uid=N` and `-o gid=N`
  options and changed the corresponding image driver to use them when
  available.  This makes files inside sif files appear to be owned by the
  user instead of by the nobody id 65534 when running in non-setuid mode.
- Fix the locating of shared libraries when running `unsquashfs` from a
  non-standard location.
- Properly clean up temporary files if `unsquashfs` fails.
- Fix the creation of missing bind points when using image binding with
  underlay.
- Change the error when an overlay image is not writable into a warning
  that suggests adding `:ro` to make it read only or using `--fakeroot`.
- Avoid permission denied errors during unprivileged builds without
  `/etc/subuid`-based fakeroot when `/var/lib/containers/sigstore` is
  readable only by root.
- Avoid failures with `--writable-tmpfs` in non-setuid mode when using
  fuse-overlayfs versions 1.8 or greater by adding the fuse-overlayfs
  `noacl` mount option to disable support for POSIX Access Control Lists.
- Fix the `--rocm` flag in combination with `-c` / `-C` by forwarding all
  `/dri/render*` devices into the container.

## v1.1.2 - \[2022-10-06\]

### Changes since last release

- [CVE-2022-39237](https://github.com/sylabs/sif/security/advisories/GHSA-m5m3-46gj-wch8):
  The sif dependency included in Apptainer before this release does not
  verify that the hash algorithm(s) used are cryptographically secure
  when verifying digital signatures. This release updates to sif v2.8.1
  which corrects this issue. See the linked advisory for references and
  a workaround.

## v1.1.1 - \[2022-10-06\]

Accidentally included no code changes.

## v1.1.0 - \[2022-09-27\]

### Changed defaults / behaviours

- The most significant change is that Apptainer no longer installs a
  setuid-root portion by default.
  This is now reasonable to do because most operations can be done with
  only unprivileged user namespaces (see additional changes below).
  If installing from rpm or debian packages, the setuid portion can be
  included by installing the `apptainer-suid` package, or if installing
  from source it can be included by compiling with the mconfig
  `--with-suid` option.
  For those that are concerned about kernel vulnerabilities with user
  namespaces, we recommend disabling network namespaces if you can.
  See the [discussion in the admin guide](https://apptainer.org/docs/admin/main/user_namespace.html#disabling-network-namespaces).
- Added a squashfuse image driver that enables mounting SIF files without
  using setuid-root.  Uses either a squashfuse_ll command or a
  squashfuse command and requires unprivileged user namespaces.
  For better parallel performance, a patched multithreaded version of
  `squashfuse_ll` is included in rpm and debian packaging in
  `${prefix}/libexec/apptainer/bin`.
- Added an `--unsquash` action flag to temporarily convert a SIF file to a
  sandbox before running.  In previous versions this was the default when
  running a SIF file without setuid or with fakeroot, but now the default
  is to mount with squashfuse_ll or squashfuse.
- Added a fuse2fs image driver that enables mounting EXT3 files and EXT3
  SIF overlay partitions without using setuid-root.  Requires the fuse2fs
  command and unprivileged user namespaces.
- Added the ability to use persistent overlay (`--overlay`) and
  `--writable-tmpfs` without using setuid-root.
  This requires unprivileged user namespaces and either a new enough
  kernel (>= 5.11) or the fuse-overlayfs command.
  Persistent overlay works when the overlay path points to a regular
  filesystem (known as "sandbox" mode, which is not allowed when in
  setuid mode), or when it points to an EXT3 image.
- Extended the `--fakeroot` option to be useful when `/etc/subuid` and
  `/etc/subgid` mappings have not been set up.
  If they have not been set up, a root-mapped unprivileged user namespace
  (the equivalent of `unshare -r`) and/or the fakeroot command from the
  host will be tried.
  Together they emulate the mappings pretty well but they are simpler to
  administer.
  This feature is especially useful with the `--overlay` and
  `--writable-tmpfs` options and for building containers unprivileged,
  because they allow installing packages that assume they're running
  as root.
  A limitation on using it with `--overlay` and `--writable-tmpfs`
  however is that when only the fakeroot command can be used (because
  there are no user namespaces available, in suid mode) then the base
  image has to be a sandbox.
  This feature works nested inside of an apptainer container, where
  another apptainer command will also be in the fakeroot environment
  without requesting the `--fakeroot` option again, or it can be used
  inside an apptainer container that was not started with `--fakeroot`.
  However, the fakeroot command uses LD_PRELOAD and so needs to be bound
  into the container which requires a compatible libc.
  For that reason it doesn't work when the host and container operating
  systems are of very different vintages.
  If that's a problem and you want to use only an unprivileged
  root-mapped namespace even when the fakeroot command is installed,
  just run apptainer with `unshare -r`.
- Made the `--fakeroot` option be implied when an unprivileged user
  builds a container from a definition file.
  When `/etc/subuid` and `/etc/subgid` mappings are not available,
  all scriptlets are run in a root-mapped unprivileged namespace (when
  possible) and the %post scriptlet is additionally run with the fakeroot
  command.
  When unprivileged user namespaces are not available, such that only
  the fakeroot command can be used, the `--fix-perms` option is implied
  to allow writing into directories.
- Added additional hidden options to action and build commands for testing
  different fakeroot modes: `--ignore-subuid`, `--ignore-fakeroot-command`,
  and `--ignore-userns`.
  Also added `--userns` to the build command to ignore setuid-root mode
  like action commands do.
- Added a `--fakeroot` option to the `apptainer overlay create` command
  to make an overlay EXT3 image file that works with the fakeroot that
  comes from unprivileged root-mapped namespaces.
  This is not needed with the fakeroot that comes with `/etc/sub[ug]id`
  mappings nor with the fakeroot that comes with only the fakeroot
  command in suid flow.
- Added a `--sparse` flag to `overlay create` command to allow generation of
  a sparse EXT3 overlay image.
- Added a `binary path` configuration variable as the default path to use
  when searching for helper executables.  May contain `$PATH:` which gets
  substituted with the user's PATH except when running a program that may
  be run with elevated privileges in the suid flow.
  Defaults to `$PATH:` followed by standard system paths.
  `${prefix}/libexec/apptainer/bin` is also implied as the first component,
  either as the first directory of `$PATH` if present or simply as the
  first directory if `$PATH` is not included.
  Configuration variables for paths to individual programs that were in
  apptainer.conf (`cryptsetup`, `go`, `ldconfig`, `msquashfs`, `unsquashfs`,
  and `nvidia-container-cli`) have been removed.
- The `--nvccli` option now works without `--fakeroot`.  In that case the
  option can be used with `--writable-tmpfs` instead of `--writable`,
  and `--writable-tmpfs` is implied if neither option is given.
  Note that also `/usr/bin` has to be writable by the user, so without
  `--fakeroot` that probably requires a sandbox image that was built with
  `--fix-perms`.
- The `--nvccli` option now implies `--nv`.
- $HOME is now used to find the user's configuration and cache by default.
  If that is not set it will fall back to the previous behavior of looking
  up the home directory in the password file.  The value of $HOME inside
  the container still defaults to the home directory in the password file
  and can still be overridden by the ``--home`` option.
- When starting a container, if the user has specified the cwd by using
  the `--pwd` flag, if there is a problem an error is returned instead
  of defaulting to a different directory.
- Nesting of bind mounts now works even when a `--bind` option specified
  a different source and destination with a colon between them.  Now the
  APPTAINER_BIND environment variable makes sure the bind source is
  from the bind destination so it will be succesfully re-bound into a
  nested apptainer container.
- The warning about more than 50 bind mounts required for an underlay bind
  has been changed to an info message.
- `oci mount` sets `Process.Terminal: true` when creating an OCI `config.json`,
  so that `oci run` provides expected interactive behavior by default.
- The default hostname for `oci mount` containers is now `apptainer` instead of
  `mrsdalloway`.
- systemd is now supported and used as the default cgroups manager. Set
  `systemd cgroups = no` in `apptainer.conf` to manage cgroups directly via
  the cgroupfs.
- Plugins must be compiled from inside the Apptainer source directory,
  and will use the main Apptainer `go.mod` file. Required for Go 1.18
  support.
- Apptainer now requires squashfs-tools >=4.3, which is satisfied by
  current EL / Ubuntu / Debian and other distributions.
- Added a new action flag `--no-eval` which:
  - Prevents shell evaluation of `APPTAINERENV_ / --env / --env-file`
    environment variables as they are injected in the container, to match OCI
    behavior. *Applies to all containers*.
  - Prevents shell evaluation of the values of `CMD / ENTRYPOINT` and command
    line arguments for containers run or built directly from an OCI/Docker
    source. *Applies to newly built containers only, use `apptainer inspect`
    to check version that container was built with*.
- Added `--no-eval` to the list of flags set by the OCI/Docker `--compat` mode.
- `sinit` process has been renamed to `appinit`.
- Added `--keysdir` to `key` command to provide an alternative way of setting
  local keyring path. The existing reading of the keyring path from
  environment variable 'APPTAINER_KEYSDIR' is untouched.
- `apptainer key push` will output the key server's response if included in
  order to help guide users through any identity verification the server may
  require.
- ECL no longer requires verification for all signatures, but only
  when signature verification would alter the expected behavior of the
  list:
  - At least one matching signature included in a whitelist must be
    validated, but other unvalidated signatures do not cause ECL to
    fail.
  - All matching signatures included in a whitestrict must be
    validated, but unvalidated signatures not in the whitestrict do
    not cause ECL to fail.
  - Signature verification is not checked for a blacklist; unvalidated
    signatures can still block execution via ECL, and unvalidated
    signatures not in the blacklist do not cause ECL to fail.
- Improved wildcard matching in the %files directive of build definition
  files by replacing usage of sh with the mvdan.cc library.

### New features / functionalities

- Non-root users can now use `--apply-cgroups` with `run/shell/exec` to limit
  container resource usage on a system using cgroups v2 and the systemd cgroups
  manager.
- Native cgroups v2 resource limits can be specified using the `[unified]` key
  in a cgroups toml file applied via `--apply-cgroups`.
- Added `--cpu*`, `--blkio*`, `--memory*`, `--pids-limit` flags to apply cgroups
  resource limits to a container directly.
- Added instance stats command.
- Added support for a custom hashbang in the `%test` section of an Apptainer
  recipe (akin to the runscript and start sections).
- The `--no-mount` flag & `APPTAINER_NO_MOUNT` env var can now be used to
  disable a `bind path` entry from `apptainer.conf` by specifying the
  absolute path to the destination of the bind.
- Apptainer now supports the `riscv64` architecture.
- `remote add --insecure` may now be used to configure endpoints that are only
  accessible via http. Alternatively the environment variable
  `APPTAINER_ADD_INSECURE` can be set to true to allow http remotes to be
  added wihtout the `--insecure` flag. Specifying https in the remote URI
  overrules both `--insecure` and `APPTAINER_ADD_INSECURE`.
- Gpu flags `--nv` and `--rocm` can now be used from an apptainer nested
  inside another apptainer container.
- Added `--public`, `--secret`, and `--both` flags to the `key remove` command
  to support removing secret keys from the apptainer keyring.
- Debug output can now be enabled by setting the `APPTAINER_DEBUG` env var.
- Debug output is now shown for nested `apptainer` calls, in wrapped
  `unsquashfs` image extraction, and build stages.
- Added EL9 package builds to CI for GitHub releases.
- Added confURL & Include parameters to the Arch packer for alternate
  `pacman.conf` URL and alternate installed (meta)package.

### Bug fixes

- Remove warning message about SINGULARITY and APPTAINER variables having
  different values when the SINGULARITY variable is not set.
- Fixed longstanding bug in the underlay logic when there are nested bind
  points separated by more than one path level, for example `/var` and
  `/var/lib/yum`, and the path didn't exist in the container image.
  The bug only caused an error when there was a directory in the container
  image that didn't exist on the host.
- Add specific error for unreadable image / overlay file.
- Pass through a literal `\n` in host environment variables to the container.
- Allow `newgidmap / newuidmap` that use capabilities instead of setuid root.
- Fix compilation on `mipsel`.
- Fix test code that implied `%test -c <shell>` was supported - it is not.
- Fix loop device creation with loop-control when running inside docker
  containers.
- Fix the issue that the oras protocol would ignore the `--no-https/--nohttps`
  flag.
- Fix oras image push to registries with authorization servers not supporting
  multiple scope query parameter.
- Improved error handling of unsupported password protected PEM files with
  encrypted containers.
- Ensure bootstrap_history directory is populated with previous definition
  files, present in source containers used in a build.

## v1.0.3 - \[2022-07-06\]

### Bug fixes

- Process redirects that can come from sregistry with a `library://` URL.
- Fix `inspect --deffile` and `inspect --all` to correctly show definition
  files in sandbox container images instead of empty output.
  This has a side effect of also fixing the storing of definition files in
  the metadata of sif files built by Apptainer, because that metadata is
  constructed by doing `inspect --all`.

## v1.0.2 - \[2022-05-09\]

### Bug fixes

- Fixed `FATAL` error thrown by user configuration migration code that caused
  users with inaccessible home directories to be unable to use `apptainer`
  commands.
- The Debian package now conflicts with the singularity-container package.
- Do not truncate environment variables with commas.
- Use HEAD request when checking digest of remote OCI image sources, with GET as
  a fall-back. Greatly reduces Apptainer's impact on Docker Hub API limits.

## v1.0.1 - \[2022-03-15\]

### Bug fixes

- Don't prompt for y/n to overwrite an existing file when build is
  called from a non-interactive environment. Fail with an error.
- Preload NSS libraries prior to mountspace name creation to avoid
  circumstances that can cause loading those libraries from the
  container image instead of the host, for example in the startup
  environment.
- Fix race condition where newly created loop devices can sometimes not
  be opened.
- Support nvidia-container-cli v1.8.0 and above, via fix to capability set.

## v1.0.0 - \[2022-03-02\]

### Comparison to SingularityCE

This release candidate has most of the new features, bug fixes, and
changes that went into SingularityCE up through their version 3.9.5,
except where the maintainers of Apptainer disagreed with what went into
SingularityCE since the project fork.  The biggest difference is that
Apptainer does not support the --nvccli option in privileged mode.  This
release also has the additional major feature of instance checkpointing
which isn't in SingularityCE.  Other differences due to re-branding are
in the next section.

### Changes due to the project re-branding

- The primary executable has been changed from `singularity` to `apptainer`.
  However, a `singularity` command symlink alias has been created pointing
  to the `apptainer` command.  The contents of containers are unchanged
  and continue to use the singularity name for startup scripts, etc.
- The configuration directory has changed from `/etc/singularity` to
  `/etc/apptainer` within packages, and the primary configuration
  file name has changed from `singularity.conf` to `apptainer.conf`.
  As long as a `singularity` directory still exists next to an
  `apptainer` directory, running the `apptainer` command will print
  a warning saying that migration is not complete.  If no changes had
  been made to the configuration then an rpm package upgrade should
  automatically remove the old directory, otherwise the system
  administrator needs to take care of migrating the configuration
  and removing the old directory.  Old configuration can be removed
  for a Debian package with `apt-get purge singularity` or
  `dpkg -P singularity`.
- The per-user configuration directory has changed from `~/.singularity`
  to `~/.apptainer`.  The first time the `apptainer` command accesses the
  user configuration directory, relevant configuration is automatically
  imported from the old directory to the new one.
- Environment variables have all been changed to have an `APPTAINER`
  prefix instead of a `SINGULARITY` prefix.  However, `SINGULARITY`
  prefix variables are still recognized.  If only a `SINGULARITY`
  prefix variable exists, a warning will be printed about deprecated
  usage and then the value will be used.  If both prefixes exist and
  the value is the same, no warning is printed; this is the recommended
  method to set environment variables for those who need to support both
  `apptainer` and `singularity`.  If both prefixes exist for the same
  variable and the value is different then a warning is also printed.
- The default SylabsCloud remote endpoint has been removed and replaced
  by one called DefaultRemote which has no defined server for the
  `library://` URI.  The previous default can be restored by following
  the directions in the
  [documentation](https://apptainer.org/docs/user/1.0/endpoint.html#restoring-pre-apptainer-library-behavior).
- The DefaultRemote's key server is `https://keys.openpgp.org`
  instead of the Sylabs key server.
- The `apptainer build --remote` option has been removed because there
  is no standard protocol or non-commercial service that supports it.

### Other changed defaults / behaviours since Singularity 3.8.x

- Auto-generate release assets including the distribution tarball and
  rpm (built on CentOS 7) and deb (built on Debian 11) x86_64 packages.
- LABELs from Docker/OCI images are now inherited. This fixes a longstanding
  regression from Singularity 2.x. Note that you will now need to use `--force`
  in a build to override a label that already exists in the source Docker/OCI
  container.
- Removed `--nonet` flag, which was intended to disable networking for in-VM
  execution, but has no effect.
- `--nohttps` flag has been deprecated in favour of `--no-https`. The old flag
  is still accepted, but will display a deprecation warning.
- Paths for `cryptsetup`, `go`, `ldconfig`, `mksquashfs`, `nvidia-container-cli`,
  `unsquashfs` are now found at build time by `mconfig` and written into
  `apptainer.conf`. The path to these executables can be overridden by
  changing the value in `apptainer.conf`.
- When calling `ldconfig` to find GPU libraries, apptainer will *not* fall back
  to `/sbin/ldconfig` if the configured `ldconfig` errors. If installing in a
  Guix/Nix on environment on top of a standard host distribution you *must* set
  `ldconfig path = /sbin/ldconfig` to use the host distribution `ldconfig` to
  find GPU libraries.
- `--nv` will not call `nvidia-container-cli` to find host libraries, unless
  the new experimental GPU setup flow that employs `nvidia-container-cli`
  for all GPU related operations is enabled (see more below).
- If a container is run with `--nvccli` and `--contain`, only GPU devices
  specified via the `NVIDIA_VISIBLE_DEVICES` environment variable will be
  exposed within the container. Use `NVIDIA_VISIBLE_DEVICES=all` to access all
  GPUs inside a container run with `--nvccli`.  See more on `--nvccli` under
  New features below.
- Example log-plugin rewritten as a CLI callback that can log all commands
  executed, instead of only container execution, and has access to command
  arguments.
- The bundled reference CNI plugins are updated to v1.0.1. The `flannel` plugin
  is no longer included, as it is maintained as a separate plugin at:
  <https://github.com/flannel-io/cni-plugin>. If you use the flannel CNI plugin
  you should install it from this repository.
- Instances are no longer created with an IPC namespace by default. An IPC
  namespace can be specified with the `-i|--ipc` flag.
- The behaviour of the `allow container` directives in `apptainer.conf` has
  been modified, to support more intuitive limitations on the usage of SIF and non-SIF
  container images. If you use these directives, *you may need to make changes
  to apptainer.conf to preserve behaviour*.
  - A new `allow container sif` directive permits or denies usage of
    *unencrypted* SIF images, irrespective of the filesystem(s) inside the SIF.
  - The `allow container encrypted` directive permits or denies usage of SIF
    images with an encrypted root filesystem.
  - The `allow container squashfs/extfs` directives in `apptainer.conf`
    permit or deny usage of bare SquashFS and EXT image files only.
  - The effect of the `allow container dir` directive is unchanged.
- `--bind`, `--nv` and `--rocm` options for `build` command can't be set through
  environment variables `APPTAINER_BIND`, `APPTAINER_BINDPATH`, `APPTAINER_NV`,
  `APPTAINER_ROCM` anymore due to side effects reported by users in this
  [issue](https://github.com/apptainer/singularity/pull/6211),
  they must be explicitely requested via command line.
- Build `--bind` option allows to set multiple bind mounts without specifying
  the `--bind` option for each bindings.
- Honor image binds and user binds in the order they're given instead of
  always doing image binds first.
- Remove subshell overhead when processing large environments on container
  startup.
- `make install` now installs man pages. A separate `make man` is not
  required.  As a consequence, man pages are now included in deb packages.

### New features / functionalities

- Experimental support for checkpointing of instances using DMTCP has been
  added.  Additional flags `--dmtcp-launch` and `--dmtcp-restart` has
  been added to the `apptainer instance start` command, and a `checkpoint`
  command group has been added to manage the checkpoint state.  A new
  `/etc/apptainer/dmtcp-conf.yaml` configuration file is also added.
  Limitations are that it can only work with dynamically linked
  applications and the container has to be based on `glibc`.
- `--writable-tmpfs` can be used with `apptainer build` to run the `%test`
  section of the build with a ephemeral tmpfs overlay, permitting tests that
  write to the container filesystem.
- The `--compat` flag for actions is a new short-hand to enable a number of
  options that increase OCI/Docker compatibility. Infers `--containall,
  --no-init, --no-umask, --writable-tmpfs`. Does not use user, uts, or
  network namespaces as these may not be supported on many installations.
- The experimental `--nvccli` flag will use `nvidia-container-cli` to setup the
  container for Nvidia GPU operation. Apptainer will not bind GPU libraries
  itself. Environment variables that are used with Nvidia's `docker-nvidia`
  runtime to configure GPU visibility / driver capabilities & requirements are
  parsed by the `--nvccli` flag from the environment of the calling user. By
  default, the `compute` and `utility` GPU capabilities are configured. The `use
  nvidia-container-cli` option in `apptainer.conf` can be set to `yes` to
  always use `nvidia-container-cli` when supported.
  `--nvccli` is not supported in the setuid workflow,
  and it requires being used in combination with `--writable` in user
  namespace mode.
  Please see documentation for more details.
- The `--apply-cgroups` flag can be used to apply cgroups resource and device
  restrictions on a system using the v2 unified cgroups hierarchy. The resource
  restrictions must still be specified in the v1 / OCI format, which will be
  translated into v2 cgroups resource restrictions, and eBPF device
  restrictions.
- A new `--mount` flag and `APPTAINER_MOUNT` environment variable can be used
  to specify bind mounts in
  `type=bind,source=<src>,destination=<dst>[,options...]` format. This improves
  CLI compatibility with other runtimes, and allows binding paths containing
  `:` and `,` characters (using CSV style escaping).
- Perform concurrent multi-part downloads for `library://` URIs. Uses 3
  concurrent downloads by default, and is configurable in `apptainer.conf` or
  via environment variables.

### Bug fixes

- The `oci` commands will operate on systems that use the v2 unified cgroups
  hierarchy.
- Ensure invalid values passed to `config global --set` cannot lead to an empty
  configuration file being written.
- `--no-https` now applies to connections made to library services specified
  in `library://<hostname>/...` URIs.
- Ensure `gengodep` in build uses vendor dir when present.
- Correct documentation for sign command r.e. source of key index.
- Restructure loop device discovery to address `EAGAIN` issue.
- Ensure a local build does not fail unnecessarily if a keyserver
  config cannot be retrieved from the remote endpoint.
- Update dependency to correctly unset variables in container startup
  environment processing. Fixes regression introduced in singularity-3.8.5.
- Correct library bindings for `unsquashfs` containment. Fixes errors where
  resolved library filename does not match library filename in binary
  (e.g. EL8, POWER9 with glibc-hwcaps).
- Remove python as a dependency of the debian package.
- Increase the TLS Handshake Timeout for the busybox bootstrap agent in
  build definition files to 60 seconds.
- Add binutils-gold to the build requirements on SUSE rpm builds.

### Changes for Testing / Development

- `E2E_DOCKER_MIRROR` and `E2E_DOCKER_MIRROR_INSECURE` were added to allow
  to use a registry mirror (or a pull through cache).
- A `tools` source directory was added with a Dockerfile for doing local
  e2e testing.<|MERGE_RESOLUTION|>--- conflicted
+++ resolved
@@ -5,7 +5,6 @@
 and re-branded as Apptainer.
 For older changes see the [archived Singularity change log](https://github.com/apptainer/singularity/blob/release-3.8/CHANGELOG.md).
 
-<<<<<<< HEAD
 ## Changes Since Last Release
 
 ### Changed defaults / behaviours
@@ -30,10 +29,7 @@
 - `DOCKER_USERNAME` and `DOCKER_PASSWORD` supported without `APPTAINER_` prefix.
 - Add new Linux capabilities: `CAP_PERFMON`, `CAP_BPF`, `CAP_CHECKPOINT_RESTORE`.
 
-### Bug fixes
-=======
 ## v1.1.5 - \[2023-01-10\]
->>>>>>> 75db5bc6
 
 - Update the rpm packaging to (a) move the Obsoletes of singularity to
   the apptainer-suid packaging, (b) remove the Provides of singularity,
