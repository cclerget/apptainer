# Apptainer Changelog

The Singularity Project has been
[adopted by the Linux Foundation](https://www.linuxfoundation.org/press-release/new-linux-foundation-project-accelerates-collaboration-on-container-systems-between-enterprise-and-high-performance-computing-environments/)
and re-branded as Apptainer.
For older changes see the [archived Singularity change log](https://github.com/apptainer/singularity/blob/release-3.8/CHANGELOG.md).

<<<<<<< HEAD
## Changes Since Last Release

### Bug fixes

- Correct library bindings for `unsquashfs` containment. Fixes errors where
  resolved library filename does not match library filename in binary (e.g. EL8,
  POWER9 with glibc-hwcaps).
- Remove python as a dependency of the debian package.
- Increased the TLS Handshake Timeout for the busybox bootstrap agent in
  build definition files to 60 seconds.
- Restored bash completion for the `singularity` command alias.

## v1.0.0 Release Candidate 2 - \[2022-02-08\]
=======
## v1.0.0 - \[2022-03-02\]
>>>>>>> c2d2a6a8

### Comparison to SingularityCE

This release candidate has most of the new features, bug fixes, and
changes that went into SingularityCE up through their version 3.9.5,
except where the maintainers of Apptainer disagreed with what went into
SingularityCE since the project fork.  The biggest difference is that
Apptainer does not support the --nvccli option in privileged mode.  This
release also has the additional major feature of instance checkpointing
which isn't in SingularityCE.  Other differences due to re-branding are
in the next section.

### Changes due to the project re-branding

- The primary executable has been changed from `singularity` to `apptainer`.
  However, a `singularity` command symlink alias has been created pointing
  to the `apptainer` command.  The contents of containers are unchanged
  and continue to use the singularity name for startup scripts, etc.
- The configuration directory has changed from `/etc/singularity` to
  `/etc/apptainer` within packages, and the primary configuration
  file name has changed from `singularity.conf` to `apptainer.conf`.
  As long as a `singularity` directory still exists next to an
  `apptainer` directory, running the `apptainer` command will print
  a warning saying that migration is not complete.  If no changes had
  been made to the configuration then an rpm package upgrade should
  automatically remove the old directory, otherwise the system
  administrator needs to take care of migrating the configuration
  and removing the old directory.  Old configuration can be removed
  for a Debian package with `apt-get purge singularity` or
  `dpkg -P singularity`.
- The per-user configuration directory has changed from `~/.singularity`
  to `~/.apptainer`.  The first time the `apptainer` command accesses the
  user configuration directory, relevant configuration is automatically
  imported from the old directory to the new one.
- Environment variables have all been changed to have an `APPTAINER`
  prefix instead of a `SINGULARITY` prefix.  However, `SINGULARITY`
  prefix variables are still recognized.  If only a `SINGULARITY`
  prefix variable exists, a warning will be printed about deprecated
  usage and then the value will be used.  If both prefixes exist and
  the value is the same, no warning is printed; this is the recommended
  method to set environment variables for those who need to support both
  `apptainer` and `singularity`.  If both prefixes exist for the same
  variable and the value is different then a warning is also printed.
- The default SylabsCloud remote endpoint has been removed and replaced
  by one called DefaultRemote which has no defined server for the
  `library://` URI.  The previous default can be restored by following
  the directions in the
  [documentation](https://apptainer.org/docs/user/1.0/endpoint.html#restoring-pre-apptainer-library-behavior).
- The DefaultRemote's key server is `https://keys.openpgp.org`
  instead of the Sylabs key server.
- The `apptainer build --remote` option has been removed because there
  is no standard protocol or non-commercial service that supports it.

### Other changed defaults / behaviours since Singularity 3.8.x

- Auto-generate release assets including the distribution tarball and
  rpm (built on CentOS 7) and deb (built on Debian 11) x86_64 packages.
- LABELs from Docker/OCI images are now inherited. This fixes a longstanding
  regression from Singularity 2.x. Note that you will now need to use `--force`
  in a build to override a label that already exists in the source Docker/OCI
  container.
- Removed `--nonet` flag, which was intended to disable networking for in-VM
  execution, but has no effect.
- `--nohttps` flag has been deprecated in favour of `--no-https`. The old flag
  is still accepted, but will display a deprecation warning.
- Paths for `cryptsetup`, `go`, `ldconfig`, `mksquashfs`, `nvidia-container-cli`,
  `unsquashfs` are now found at build time by `mconfig` and written into
  `apptainer.conf`. The path to these executables can be overridden by
  changing the value in `apptainer.conf`.
- When calling `ldconfig` to find GPU libraries, apptainer will *not* fall back
  to `/sbin/ldconfig` if the configured `ldconfig` errors. If installing in a
  Guix/Nix on environment on top of a standard host distribution you *must* set
  `ldconfig path = /sbin/ldconfig` to use the host distribution `ldconfig` to
  find GPU libraries.
- `--nv` will not call `nvidia-container-cli` to find host libraries, unless
  the new experimental GPU setup flow that employs `nvidia-container-cli`
  for all GPU related operations is enabled (see more below).
- If a container is run with `--nvccli` and `--contain`, only GPU devices
  specified via the `NVIDIA_VISIBLE_DEVICES` environment variable will be
  exposed within the container. Use `NVIDIA_VISIBLE_DEVICES=all` to access all
  GPUs inside a container run with `--nvccli`.  See more on `--nvccli` under
  New features below.
- Example log-plugin rewritten as a CLI callback that can log all commands
  executed, instead of only container execution, and has access to command
  arguments.
- The bundled reference CNI plugins are updated to v1.0.1. The `flannel` plugin
  is no longer included, as it is maintained as a separate plugin at:
  <https://github.com/flannel-io/cni-plugin>. If you use the flannel CNI plugin
  you should install it from this repository.
- Instances are no longer created with an IPC namespace by default. An IPC
  namespace can be specified with the `-i|--ipc` flag.
- The behaviour of the `allow container` directives in `apptainer.conf` has
  been modified, to support more intuitive limitations on the usage of SIF and non-SIF
  container images. If you use these directives, *you may need to make changes
  to apptainer.conf to preserve behaviour*.
  - A new `allow container sif` directive permits or denies usage of
    *unencrypted* SIF images, irrespective of the filesystem(s) inside the SIF.
  - The `allow container encrypted` directive permits or denies usage of SIF
    images with an encrypted root filesystem.
  - The `allow container squashfs/extfs` directives in `apptainer.conf`
    permit or deny usage of bare SquashFS and EXT image files only.
  - The effect of the `allow container dir` directive is unchanged.
- `--bind`, `--nv` and `--rocm` options for `build` command can't be set through
  environment variables `APPTAINER_BIND`, `APPTAINER_BINDPATH`, `APPTAINER_NV`,
  `APPTAINER_ROCM` anymore due to side effects reported by users in this
  [issue](https://github.com/apptainer/singularity/pull/6211),
  they must be explicitely requested via command line.
- Build `--bind` option allows to set multiple bind mounts without specifying
  the `--bind` option for each bindings.
- Honor image binds and user binds in the order they're given instead of
  always doing image binds first.
- Remove subshell overhead when processing large environments on container
  startup.
- `make install` now installs man pages. A separate `make man` is not
  required.  As a consequence, man pages are now included in deb packages.

### New features / functionalities

- Experimental support for checkpointing of instances using DMTCP has been
  added.  Additional flags `--dmtcp-launch` and `--dmtcp-restart` has
  been added to the `apptainer instance start` command, and a `checkpoint`
  command group has been added to manage the checkpoint state.  A new
  `/etc/apptainer/dmtcp-conf.yaml` configuration file is also added.
  Limitations are that it can only work with dynamically linked
  applications and the container has to be based on `glibc`.
- `--writable-tmpfs` can be used with `apptainer build` to run the `%test`
  section of the build with a ephemeral tmpfs overlay, permitting tests that
  write to the container filesystem.
- The `--compat` flag for actions is a new short-hand to enable a number of
  options that increase OCI/Docker compatibility. Infers `--containall,
  --no-init, --no-umask, --writable-tmpfs`. Does not use user, uts, or
  network namespaces as these may not be supported on many installations.
- The experimental `--nvccli` flag will use `nvidia-container-cli` to setup the
  container for Nvidia GPU operation. Apptainer will not bind GPU libraries
  itself. Environment variables that are used with Nvidia's `docker-nvidia`
  runtime to configure GPU visibility / driver capabilities & requirements are
  parsed by the `--nvccli` flag from the environment of the calling user. By
  default, the `compute` and `utility` GPU capabilities are configured. The `use
  nvidia-container-cli` option in `apptainer.conf` can be set to `yes` to
  always use `nvidia-container-cli` when supported.
  `--nvccli` is not supported in the setuid workflow,
  and it requires being used in combination with `--writable` in user
  namespace mode.
  Please see documentation for more details.
- The `--apply-cgroups` flag can be used to apply cgroups resource and device
  restrictions on a system using the v2 unified cgroups hierarchy. The resource
  restrictions must still be specified in the v1 / OCI format, which will be
  translated into v2 cgroups resource restrictions, and eBPF device
  restrictions.
- A new `--mount` flag and `APPTAINER_MOUNT` environment variable can be used
  to specify bind mounts in
  `type=bind,source=<src>,destination=<dst>[,options...]` format. This improves
  CLI compatibility with other runtimes, and allows binding paths containing
  `:` and `,` characters (using CSV style escaping).
- Perform concurrent multi-part downloads for `library://` URIs. Uses 3
  concurrent downloads by default, and is configurable in `apptainer.conf` or
  via environment variables.

### Bug fixes

- The `oci` commands will operate on systems that use the v2 unified cgroups
  hierarchy.
- Ensure invalid values passed to `config global --set` cannot lead to an empty
  configuration file being written.
- `--no-https` now applies to connections made to library services specified
  in `library://<hostname>/...` URIs.
- Ensure `gengodep` in build uses vendor dir when present.
- Correct documentation for sign command r.e. source of key index.
- Restructure loop device discovery to address `EAGAIN` issue.
- Ensure a local build does not fail unnecessarily if a keyserver
  config cannot be retrieved from the remote endpoint.
- Update dependency to correctly unset variables in container startup
  environment processing. Fixes regression introduced in singularity-3.8.5.
- Correct library bindings for `unsquashfs` containment. Fixes errors where
  resolved library filename does not match library filename in binary
  (e.g. EL8, POWER9 with glibc-hwcaps).
- Remove python as a dependency of the debian package.
- Increase the TLS Handshake Timeout for the busybox bootstrap agent in
  build definition files to 60 seconds.
- Add binutils-gold to the build requirements on SUSE rpm builds.

### Changes for Testing / Development

- `E2E_DOCKER_MIRROR` and `E2E_DOCKER_MIRROR_INSECURE` were added to allow
  to use a registry mirror (or a pull through cache).
- A `tools` source directory was added with a Dockerfile for doing local
  e2e testing.<|MERGE_RESOLUTION|>--- conflicted
+++ resolved
@@ -5,23 +5,9 @@
 and re-branded as Apptainer.
 For older changes see the [archived Singularity change log](https://github.com/apptainer/singularity/blob/release-3.8/CHANGELOG.md).
 
-<<<<<<< HEAD
 ## Changes Since Last Release
 
-### Bug fixes
-
-- Correct library bindings for `unsquashfs` containment. Fixes errors where
-  resolved library filename does not match library filename in binary (e.g. EL8,
-  POWER9 with glibc-hwcaps).
-- Remove python as a dependency of the debian package.
-- Increased the TLS Handshake Timeout for the busybox bootstrap agent in
-  build definition files to 60 seconds.
-- Restored bash completion for the `singularity` command alias.
-
-## v1.0.0 Release Candidate 2 - \[2022-02-08\]
-=======
 ## v1.0.0 - \[2022-03-02\]
->>>>>>> c2d2a6a8
 
 ### Comparison to SingularityCE
 
