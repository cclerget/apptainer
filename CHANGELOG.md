--- conflicted
+++ resolved
@@ -17,12 +17,8 @@
 
  - Feature sif sign #1143
  - Add capability support and secure build #934
-<<<<<<< HEAD
- - Add instance virtual boot #1032
-=======
  - Boot/start instance #1032
  - Put /usr/local/{bin,sbin} in front of the default PATH
->>>>>>> 4096eca1
 
 ## [v2.4.2](https://github.com/singularityware/singularity/tree/release-2.4)
 
