#!/bin/bash
# 
# Copyright (c) 2017, SingularityWare, LLC. All rights reserved.
#
# Copyright (c) 2015-2017, Gregory M. Kurtzer. All rights reserved.
# 
# Copyright (c) 2016-2017, The Regents of the University of California,
# through Lawrence Berkeley National Laboratory (subject to receipt of any
# required approvals from the U.S. Dept. of Energy).  All rights reserved.
# 
# This software is licensed under a customized 3-clause BSD license.  Please
# consult LICENSE file distributed with the sources of this project regarding
# your rights to use or distribute this software.
# 
# NOTICE.  This Software was developed under funding from the U.S. Department of
# Energy and the U.S. Government consequently retains certain rights. As such,
# the U.S. Government has been granted for itself and others acting on its
# behalf a paid-up, nonexclusive, irrevocable, worldwide license in the Software
# to reproduce, distribute copies to the public, prepare derivative works, and
# perform publicly and display publicly, and to permit other to do so. 
# 
# 


## Basic sanity
if [ -z "$SINGULARITY_libexecdir" ]; then
    echo "Could not identify the Singularity libexecdir."
    exit 1
fi

## Load functions
if [ -f "$SINGULARITY_libexecdir/singularity/functions" ]; then
    . "$SINGULARITY_libexecdir/singularity/functions"
else
    echo "Error loading functions: $SINGULARITY_libexecdir/singularity/functions"
    exit 1
fi

<<<<<<< HEAD
if ! which mksquashfs > /dev/null 2>&1; then
    message ERROR "You must install squashfs-tools to build FS images\n"
=======
if ! singularity_which mksquashfs > /dev/null 2>&1; then
    message ERROR "You must install squashfs-tools to build images\n"
>>>>>>> 91030264
    ABORT 255
fi

build_cleanup() {
    message 1 "Cleaning up...\n";
    if [ -f "${SINGULARITY_TEMP_FS:-}" ]; then
        rm -f "${SINGULARITY_TEMP_FS:-}"
    fi

    if [ -f "${SINGULARITY_CONTENTS:-}" ]; then
        rm -f "${SINGULARITY_CONTENTS:-}"
    fi

    if [ -n "${SINGULARITY_CLEANUP:-}" ]; then
        rm -f "${SINGULARITY_BUILDDEF:-}"
    fi

    if [ -z "${SINGULARITY_NOCLEANUP:-}" -a -z "${SINGULARITY_SANDBOX:-}" ]; then
        if [ -d "${SINGULARITY_ROOTFS:-}" ]; then
            rm -rf "${SINGULARITY_ROOTFS:-}"
        fi
    fi
}

atexit build_cleanup

USERID=`id -ru`

SINGULARITY_CHECKS="no"
SINGULARITY_CHECKTAGS=bootstrap
SINGULARITY_CHECKLEVEL=3
while true; do
    case ${1:-} in
        -h|--help|help)
            exec "$SINGULARITY_libexecdir/singularity/cli/help.exec" "$SINGULARITY_COMMAND"
        ;;
        -s|--sandbox)
            SINGULARITY_SANDBOX=1
            shift
        ;;
        -w|--writable)
            if [ "$USERID" != "0" ]; then
                message ERROR "Writable images must be created as root\n"
                message ERROR "Use --sandbox (does not required sudo) for a writable folder.\n"
                exit 1
            fi
            SINGULARITY_WRITABLE=1
            shift
        ;;
        -f|-F|--force)
            SINGULARITY_FORCE=1
            shift
        ;;
        -T|--notest)
            shift
            SINGULARITY_NOTEST=1
            export SINGULARITY_NOTEST
        ;;
        -s|--section)
            shift
            SINGULARITY_BUILDSECTION="$1"
            export SINGULARITY_BUILDSECTION
            shift
        ;;
        -c|--check|--checks)
            SINGULARITY_CHECKS="yes"
            shift;
        ;;
        -l|--low)                          # levels 3,2,1
            SINGULARITY_CHECKLEVEL=3       # LOW
            shift;
        ;;
        -m|--med|--medium)                 # levels 2,1
            SINGULARITY_CHECKLEVEL=2       # MED
            shift;
        ;;
        -h|--high)
            SINGULARITY_CHECKLEVEL=1      # level 1 only
            shift;                        # HIGH
        ;;
        -t|--tag)
            shift;
            SINGULARITY_CHECKTAGS="${1:-}"
            shift;
        ;;
        -*)
            message ERROR "Unknown option: ${1:-}\n"
            exit 1
        ;;
        *)
            break
        ;;
    esac
done


################################################################################
# Source Usage and Help
################################################################################

if [ -f "$SINGULARITY_libexecdir/singularity/cli/$SINGULARITY_COMMAND.info" ]; then
    . "$SINGULARITY_libexecdir/singularity/cli/$SINGULARITY_COMMAND.info"
else
    message ERROR "Could not find the info file for: $SINGULARITY_COMMAND\n"
    ABORT 255
fi

if [ -z "${2:-}" ]; then
    if [ -n "${USAGE:-}" ]; then
        echo "USAGE: $USAGE"
    else
        echo "To see usage summary type: singularity help $SINGULARITY_COMMAND"
    fi
    exit 0
fi


SINGULARITY_CONTAINER_OUTPUT="${1:-}"
shift

################################################################################
# Are the commands and permissions valid?
################################################################################

SINGULARITY_BUILDDEF="${1:-}"

# not allowed to use --writable and --sandbox
if [ -n "${SINGULARITY_WRITABLE:-}" -a -n "${SINGULARITY_SANDBOX:-}" ]; then
    message ERROR "--writable and --sandbox are conflicting options. There can be only one.\n"
    ABORT 255
fi

# The user is not root
if [ "$USERID" != "0" ]; then

    # They want sandbox
    if [ -n "${SINGULARITY_SANDBOX:-}" ]; then

        # Sandbox with deffile is no go.
        if eval is_deffile "${SINGULARITY_BUILDDEF}"; then 
            message ERROR "You must be the root user to sandbox from a definition file\n"
            exit 1

        # Sandbox with anything else is ok
        else
            message WARNING "Building sandbox as non-root may result in wrong file permissions\n"
        fi
    fi
fi


################################################################################
# Sandbox Directory and Image Creation
################################################################################

# if the container exists, build into it (or delete it if -F was passed)
if [ -e "$SINGULARITY_CONTAINER_OUTPUT" ]; then
    if eval is_image "${SINGULARITY_CONTAINER_OUTPUT}"; then
        if [ -z "${SINGULARITY_FORCE:-}" ]; then 
            message 1 "Building into existing container: $SINGULARITY_CONTAINER_OUTPUT\n"
            SINGULARITY_BTSTRP_2EXISTING=1
        elif [ -n "${SINGULARITY_FORCE:-}" ]; then
            # this may be a directory, so rm -rf 
            rm -rf "$SINGULARITY_CONTAINER_OUTPUT"
        fi
    else
        message ERROR "$SINGULARITY_CONTAINER_OUTPUT is not an FS image file\n"
        exit 1
    fi
fi

if [ -n "${SINGULARITY_SANDBOX:-}" ]; then
    SINGULARITY_ROOTFS="${SINGULARITY_CONTAINER_OUTPUT}"
    SINGULARITY_IMAGE="${SINGULARITY_CONTAINER_OUTPUT}"
    if [ "$USERID" == "0" ]; then
        SINGULARITY_ROOTFS_DIRNAME=`dirname "$SINGULARITY_ROOTFS"`
        SINGULARITY_ROOTFS_DIRNAME_OWNER=`stat -c '%u' $SINGULARITY_ROOTFS_DIRNAME`
    fi
    if [ ! -d "${SINGULARITY_ROOTFS:-}" ]; then
        if ! mkdir -p "${SINGULARITY_ROOTFS:-}"; then
            message ERROR "Could not create sandbox!\n";
            exit 1
        fi
    fi
else
    if ! SINGULARITY_ROOTFS=`mktemp -d "${SINGULARITY_TMPDIR:-/tmp}"/.singularity-build.XXXXXX`; then
        message ERROR "Failed to create temporary directory\n"
        ABORT 255
    fi
    SINGULARITY_IMAGE="$SINGULARITY_ROOTFS"

    # create a temporary placeholder location to build file system 
     if ! SINGULARITY_TEMP_FS=`mktemp "${SINGULARITY_TMPDIR:-/tmp}"/.singularity-temp-fs.XXXXXX`; then
        message ERROR "Failed to create temporary file system\n"
        ABORT 255
    fi
fi

export SINGULARITY_IMAGE SINGULARITY_ROOTFS \
       SINGULARITY_CHECKS SINGULARITY_CHECKTAGS SINGULARITY_CHECKLEVEL


################################################################################
# Image Handlers
# Note this code is redundant, needs to be consolidated with handlers/ folder
################################################################################


case $SINGULARITY_BUILDDEF in
    docker://*)
        SINGULARITY_CONTAINER="$SINGULARITY_BUILDDEF"
        if ! SINGULARITY_CONTENTS=`mktemp ${TMPDIR:-/tmp}/.singularity-layers.XXXXXXXX`; then
            message ERROR "Failed to create temporary directory\n"
            ABORT 255
        fi
        export SINGULARITY_CONTAINER SINGULARITY_CONTENTS
        eval_abort "$SINGULARITY_libexecdir/singularity/python/import.py"
        message 1 "Importing: base Singularity environment\n"
        zcat "$SINGULARITY_libexecdir/singularity/bootstrap-scripts/environment.tar" | tar xBf - -C "${SINGULARITY_ROOTFS}" || exit $?

        for i in `cat "$SINGULARITY_CONTENTS"`; do
            message 1 "Importing: $i\n"
            zcat "$i" | (cd "$SINGULARITY_ROOTFS"; tar --exclude=dev/* -xf - ) || exit $?
        done

        SINGULARITY_BUILDDEF="$SINGULARITY_ROOTFS"
        SINGULARITY_QUIET_SANDBOXMESSAGE=1
    ;;

    shub://*)
        SINGULARITY_CONTAINER="$SINGULARITY_BUILDDEF"
        if ! SINGULARITY_CONTENTS=`mktemp ${TMPDIR:-/tmp}/.singularity-layerfile.XXXXXX`; then
            message ERROR "Failed to create temporary directory\n"
            ABORT 255
        fi

        # If not set, don't export PULLFOLDER. PULL in shub/main.py will default to it
        if [ ! -n "${SINGULARITY_PULLFOLDER:-}" ]; then
            export SINGULARITY_CONTENTS SINGULARITY_CONTAINER
        else
            export SINGULARITY_PULLFOLDER SINGULARITY_CONTENTS SINGULARITY_CONTAINER
        fi

        # relying on pull.py for error checking here
        ${SINGULARITY_libexecdir}/singularity/python/pull.py

        # switch $SINGULARITY_CONTAINER from remote to local 
        SINGULARITY_BUILDDEF=`cat $SINGULARITY_CONTENTS`
        SINGULARITY_CLEANUP=1
    ;;

esac


if [ -f "${SINGULARITY_BUILDDEF:-}" ]; then
    if eval is_tar "${SINGULARITY_BUILDDEF}"; then
        message 1 "Building from local tar file: $SINGULARITY_BUILDDEF\n"
        nonroot_build_warning
        if ! eval "zcat_compat ${SINGULARITY_BUILDDEF} 2>/dev/null | tar xf - -C ${SINGULARITY_ROOTFS}" >/dev/null 2>&1; then
            message ERROR "Failed to export contents of ${SINGULARITY_BUILDDEF} to ${SINGULARITY_ROOTFS}\n"
            ABORT 255
        fi

    elif eval is_image "${SINGULARITY_BUILDDEF}"; then
        message 1 "Building from local FS image: $SINGULARITY_BUILDDEF\n"
        nonroot_build_warning
        if ! eval "${SINGULARITY_bindir}"/singularity image.export "${SINGULARITY_BUILDDEF}" 2>/dev/null | tar xBf - -C "${SINGULARITY_ROOTFS}" >/dev/null 2>&1; then
            message ERROR "Failed to export contents of ${SINGULARITY_BUILDDEF} to ${SINGULARITY_ROOTFS}\n"
            ABORT 255
        fi

    elif eval is_deffile "${SINGULARITY_BUILDDEF}"; then 
        message 1 "Using container recipe deffile: $SINGULARITY_BUILDDEF\n"
        if [ "$USERID" != "0" ]; then
            message ERROR "You must be the root user to build from a definition file\n"
            exit 1
        fi
        if [ -n "${SINGULARITY_BTSTRP_2EXISTING:-}" ]; then # we are bootstrapping to an existing image and need to populate the rootfs
            if ! eval "${SINGULARITY_bindir}"/singularity image.export "${SINGULARITY_CONTAINER_OUTPUT}" | tar xBf - -C "${SINGULARITY_ROOTFS}"; then
                message ERROR "Failed to export contents of ${SINGULARITY_BUILDDEF} to ${SINGULARITY_ROOTFS}\n"
                ABORT 255
            fi
        fi
        export SINGULARITY_BUILDDEF
        eval_abort "$SINGULARITY_libexecdir/singularity/bin/builddef"

    else
        message ERROR "Unsupported file type: $SINGULARITY_BUILDDEF\n"
        exit 1
    fi

elif [ -d "$SINGULARITY_BUILDDEF" ]; then
    nonroot_build_warning
    if [ -z ${SINGULARITY_QUIET_SANDBOXMESSAGE:-} ]; then
        message 1 "Building FS image from sandbox: $SINGULARITY_BUILDDEF\n"
        SINGULARITY_NOCLEANUP=1 # don't delete when building directly from sandbox
    fi
    SINGULARITY_ROOTFS="$SINGULARITY_BUILDDEF"

else
    message ERROR "Unknown container build definition format: $SINGULARITY_BUILDDEF\n"
    ABORT 255
fi


if [ "$USERID" != "0" ]; then
    # This is required as some files in a container are not readable by owner and
    # thus fail to build when not root.
    chmod u+rw -R "$SINGULARITY_ROOTFS"
fi

if [ -z "${SINGULARITY_SANDBOX:-}" ]; then
    if [ -n "${SINGULARITY_WRITABLE:-}" ]; then

        if [ -z "${SINGULARITY_BTSTRP_2EXISTING:-}" ]; then
            CONTAINER_SIZE=`du -sm ${SINGULARITY_ROOTFS} | cut -f 1`
            # using the let builtin instead of bc which is not guaranteed 
            let "IMAGE_SIZE=(${CONTAINER_SIZE:-768} * 125)/100"
            if [ "$IMAGE_SIZE" -lt 10 ]; then
                IMAGE_SIZE=10
            fi
            message 1 "Creating empty Singularity writable container ${CONTAINER_SIZE}MB\n"
            eval_abort ${SINGULARITY_bindir}/singularity image.create --force --size ${IMAGE_SIZE} "${SINGULARITY_TEMP_FS}"
        fi

        message 1 "Building Singularity FS image...\n"
        tar -cf - -C "$SINGULARITY_ROOTFS" . | eval_abort ${SINGULARITY_bindir}/singularity image.import "${SINGULARITY_TEMP_FS}"
    else
        message 1 "Building Singularity FS image...\n"
        if [ "$USERID" != "0" ]; then
            OPTS="-all-root"
        else
            OPTS=""
        fi
        if ! mksquashfs "$SINGULARITY_ROOTFS/" "${SINGULARITY_TEMP_FS}" -noappend $OPTS > /dev/null; then
            message ERROR "Failed squashing FS image, left template directory at: $SINGULARITY_ROOTFS\n"
            exit 1
        fi
    fi

    fstype=`$SINGULARITY_libexecdir/singularity/bin/image-type "${SINGULARITY_TEMP_FS}"`

    message 1 "Building Singularity SIF container image...\n"
    if [ -f "${SINGULARITY_BUILDDEF:-}" ]; then
        if ! $SINGULARITY_libexecdir/singularity/bin/sifcreate \
          -D "${SINGULARITY_BUILDDEF}" \
          -P "${SINGULARITY_TEMP_FS}" -f "$fstype" -c "System partition" \
          "$SINGULARITY_CONTAINER_OUTPUT" 2>/dev/null 2>&1; then
            message ERROR "Failed to wrap container into a SIF image\n"
            exit 1
        fi
    else
        if ! $SINGULARITY_libexecdir/singularity/bin/sifcreate \
          -P "${SINGULARITY_TEMP_FS}" -f "$fstype" -c "System partition" \
          "$SINGULARITY_CONTAINER_OUTPUT" 2>/dev/null 2>&1; then
            message ERROR "Failed to wrap container into a SIF image\n"
            exit 1
        fi
    fi

    chmod a+x "$SINGULARITY_CONTAINER_OUTPUT"
fi

message 1 "Singularity container built: ${SINGULARITY_CONTAINER_OUTPUT}\n"<|MERGE_RESOLUTION|>--- conflicted
+++ resolved
@@ -36,13 +36,8 @@
     exit 1
 fi
 
-<<<<<<< HEAD
-if ! which mksquashfs > /dev/null 2>&1; then
+if ! singularity_which mksquashfs > /dev/null 2>&1; then
     message ERROR "You must install squashfs-tools to build FS images\n"
-=======
-if ! singularity_which mksquashfs > /dev/null 2>&1; then
-    message ERROR "You must install squashfs-tools to build images\n"
->>>>>>> 91030264
     ABORT 255
 fi
 
